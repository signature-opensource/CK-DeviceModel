using System;
using System.Collections.Generic;
using System.Diagnostics;
using System.Linq;
using System.Reflection;
using System.Threading;
using System.Threading.Tasks;
using CK.Core;
using CK.PerfectEvent;
using CK.Text;
using System.Threading.Channels;

namespace CK.DeviceModel
{
    /// <summary>
    /// Abstract base class for a device.
    /// </summary>
    /// <typeparam name="TConfiguration">The type of the configuration.</typeparam>
    public abstract partial class Device<TConfiguration> : IDevice, IInternalDevice where TConfiguration : DeviceConfiguration
    {
        IInternalDeviceHost? _host;
        DeviceStatus _status;
        readonly PerfectEventSender<DeviceLifetimeEvent> _lifetimeChanged;
        readonly ActivityMonitor _commandMonitor;
        readonly CancellationTokenSource _destroyed;
        volatile TConfiguration _externalConfiguration;
        TConfiguration _currentConfiguration;

        // For safety, ConfigurationStatus is copied: we don't trust the ExternalConfiguration.
        // This is internal so that the DeviceHostDaemon can use
        internal DeviceConfigurationStatus _configStatus;
        string? _controllerKey;
        bool _controllerKeyFromConfiguration;
        volatile bool _isRunning;

        // DeviceHostDaemon access to the actual safe status.
        DeviceConfigurationStatus IInternalDevice.ConfigStatus => _configStatus;


        /// <inheritdoc />
        public PerfectEvent<DeviceLifetimeEvent> LifetimeEvent => _lifetimeChanged.PerfectEvent;

        /// <summary>
        /// This can be overridden only by ActiveDevice (this is not available to regular devices).
        /// </summary>
        private protected virtual Task SafeRaiseLifetimeEventAsync( DeviceLifetimeEvent e ) => _lifetimeChanged.SafeRaiseAsync( _commandMonitor, e );

        /// <summary>
        /// Factory information (opaque token).
        /// </summary>
        public readonly struct CreateInfo
        {
            /// <summary>
            /// Gets the configuration.
            /// Never null and <see cref="DeviceConfiguration.CheckValid(IActivityMonitor)"/> is necessarily true.
            /// This configuration is a "safe clone", the external world has no access to it: a reference to it can be
            /// kept by the device and, even if this would be weird, may safely be altered by the device.
            /// </summary>
            public readonly TConfiguration Configuration;

            internal readonly IInternalDeviceHost Host;
            internal readonly TConfiguration ExternalConfig;

            internal CreateInfo( TConfiguration c, TConfiguration externalConfig, IInternalDeviceHost h )
            {
                Configuration = c;
                Host = h;
                ExternalConfig = externalConfig;
            }
        }

        /// <summary>
        /// Initializes a new device bound to a configuration.
        /// Concrete device must expose a constructor with the exact same signature: initial configuration is handled by
        /// this constructor, warnings or errors must be logged and exception can be thrown if anything goes wrong.
        /// <para>
        /// The monitor here must be used only during the construction of the device. No reference to it must be kept.
        /// </para>
        /// </summary>
        /// <param name="monitor">
        /// The monitor to use for the initialization phase. A reference to this monitor must not be kept.
        /// </param>
        /// <param name="info">
        /// Contains the initial configuration to use. It must be <see cref="DeviceConfiguration.CheckValid"/> otherwise
        /// an <see cref="ArgumentException"/> is thrown.
        /// </param>
        protected Device( IActivityMonitor monitor, CreateInfo info )
        {
            if( monitor == null ) throw new ArgumentNullException( nameof( monitor ) );
            TConfiguration config = info.Configuration;
            Debug.Assert( config != null && config.CheckValid( monitor ), "config != null && config.CheckValid( monitor )" );

            _host = info.Host;
            Name = config.Name;
            FullName = info.Host.DeviceHostName + '/' + Name;
            SystemDeviceFolderPath = Environment.GetFolderPath( Environment.SpecialFolder.LocalApplicationData );
            SystemDeviceFolderPath = SystemDeviceFolderPath.Combine( "CK/DeviceModel/" + FullName );

            _currentConfiguration = config;
            _externalConfiguration = info.ExternalConfig;
            _configStatus = config.Status;
            _controllerKey = String.IsNullOrEmpty( config.ControllerKey ) ? null : config.ControllerKey;
            _controllerKeyFromConfiguration = _controllerKey != null;
            _lifetimeChanged = new PerfectEventSender<DeviceLifetimeEvent>();

            _commandMonitor = new ActivityMonitor( $"Command loop for device {FullName}." );
            _commandQueue = Channel.CreateUnbounded<(BaseDeviceCommand Command, CancellationToken Token, bool CheckKey)>( new UnboundedChannelOptions() { SingleReader = true } );
            _commandQueueImmediate = Channel.CreateUnbounded<(BaseDeviceCommand Command, CancellationToken Token, bool CheckKey)>( new UnboundedChannelOptions() { SingleReader = true } );
            _deferredCommands = new Queue<(BaseDeviceCommand Command, CancellationToken Token, bool CheckKey)>();
<<<<<<< HEAD
            _destroyed = new CancellationTokenSource();
=======

            _baseImmediateCommandLimit = info.Configuration.BaseImmediateCommandLimit;
            _immediateCommandLimitDirty = true;
>>>>>>> 976cb93e
            _ = Task.Run( CommandRunLoop );
        }

        /// <summary>
        /// Gets the device name (relative to its host). Necessarily not null or whitespace.
        /// </summary>
        public string Name { get; }

        /// <summary>
        /// Gets the full name of this device: it is "<see cref="IDeviceHost.DeviceHostName"/>/<see cref="Name"/>".
        /// When <see cref="IsDestroyed"/> is true, " (Destroyed)" is added to it. 
        /// </summary>
        public string FullName { get; private set; }

        /// <summary>
        /// Gets a fully rooted path in the application local folders that
        /// is "CK/DeviceModel/<see cref="IDeviceHost.DeviceHostName"/>/<see cref="Name"/>".
        /// <para>
        /// This path is independent of the current application: it is based on the device
        /// type (the host) and instance (this name).
        /// </para>
        /// <para>
        /// This folder is NOT created: it is up to the device, if it needs it, to call <see cref="System.IO.Directory.CreateDirectory(string)"/>
        /// (and up to it also to call the <see cref="System.IO.Directory.Delete(string)"/> from <see cref="DoDestroyAsync"/>).
        /// </para>
        /// </summary>
        public NormalizedPath SystemDeviceFolderPath { get; }

        /// <inheritdoc />
        public string? ControllerKey => _controllerKey;

        /// <summary>
        /// Gets whether this device has been started.
        /// From the implementation methods this property value is stable and can be trusted:
        /// <list type="bullet">
        ///     <item><see cref="DoReconfigureAsync"/>: true or false (this is the only method where it can be true or false).</item>
        ///     <item><see cref="DoStartAsync"/>: false.</item>
        ///     <item><see cref="DoStopAsync"/>: true.</item>
        ///     <item><see cref="DoDestroyAsync"/>: false (since it has been necessarily stopped before destroyed).</item>
        /// </list>
        /// </summary>
        public bool IsRunning => _isRunning;

        /// <summary>
        /// Gets whether this device has been destroyed.
        /// </summary>
        public bool IsDestroyed => _destroyed.IsCancellationRequested;

        /// <summary>
        /// Gets a cancellation token that is bound to the destruction of this device.
        /// </summary>
        protected CancellationToken DestroyedToken => _destroyed.Token;

        /// <inheritdoc />
        public DeviceStatus Status => _status;

        DeviceConfiguration IDevice.ExternalConfiguration => _externalConfiguration;

        /// <summary>
        /// Gets a clone of the actual current configuration.
        /// This is NOT the actual configuration object reference that the device has received and
        /// is using: configuration objects are cloned in order to isolate the running device of any change
        /// in this publicly exposed configuration.
        /// <para>
        /// Even if changing this object is harmless, it should obviously not be changed.
        /// </para>
        /// </summary>
        public TConfiguration ExternalConfiguration => _externalConfiguration;

        /// <summary>
        /// Gets the current configuration. This is a clone of the last configuration submitted
        /// to <see cref="ReconfigureAsync(IActivityMonitor, TConfiguration, CancellationToken)"/> (or
        /// the <see cref="ConfigureDeviceCommand{THost, TConfiguration}"/>'s configuration command)
        /// that is accessible only from this device (protected).
        /// <para>
        /// </para>
        /// <para>
        /// Configuration are mutable but device's code should avoid to alter it.
        /// </para>
        /// From the implementation methods (<see cref="DoReconfigureAsync"/>, <see cref="DoStartAsync"/>,
        /// <see cref="DoStopAsync"/>, <see cref="DoDestroyAsync"/> and <see cref="DoHandleCommandAsync(IActivityMonitor, BaseDeviceCommand, CancellationToken)"/>)
        /// this is stable and can be used freely.
        /// <para>
        /// <para>
        /// From other code (typically from external code in a <see cref="IActiveDevice"/>, this may change at any time: a reference
        /// to this current configuration should be captured once and reused as much as possible.
        /// </para>
        /// This is updated once <see cref="DoReconfigureAsync(IActivityMonitor, TConfiguration)"/> returned
        /// a successful result (<see cref="DeviceReconfiguredResult.UpdateSucceeded"/>).
        /// </para>
        /// </summary>
        protected TConfiguration CurrentConfiguration => _currentConfiguration;

        Task SetDeviceStatusAsync( DeviceStatus status )
        {
            if( _status != status )
            {
                _status = status;
                return SafeRaiseLifetimeEventAsync( new DeviceStatusChangedEvent( this, status ) );
            }
            return Task.CompletedTask;
        }

        #region Reconfigure

        /// <summary>
        /// Applies a new configuration to this device.
        /// The configuration will be cloned and isolated from the external world.
        /// </summary>
        /// <param name="monitor">The monitor to use.</param>
        /// <param name="config">The configuration object.</param>
        /// <param name="token">Optional cancellation token.</param>
        /// <returns>The configuration result.</returns>
        public Task<DeviceApplyConfigurationResult> ReconfigureAsync( IActivityMonitor monitor, TConfiguration config, CancellationToken token = default )
        {
            if( config == null ) throw new ArgumentNullException( nameof( config ) );
            if( !config.CheckValid( monitor ) )
            {
                return Task.FromResult( DeviceApplyConfigurationResult.InvalidConfiguration );
            }
            return InternalReconfigureAsync( monitor, config.DeepClone(), token );
        }

        internal Task<DeviceApplyConfigurationResult> InternalReconfigureAsync( IActivityMonitor monitor,
                                                                                TConfiguration clonedconfig,
                                                                                CancellationToken token = default )
        {
            var cmd = (BaseConfigureDeviceCommand<TConfiguration>?)_host?.CreateLockedConfigureCommand( Name, _controllerKey, clonedconfig );
            if( cmd == null )
            {
                return Task.FromResult( DeviceApplyConfigurationResult.DeviceDestroyed );
            }
            if( !UnsafeSendCommandImmediate( monitor, cmd, token ) )
            {
                return Task.FromResult( DeviceApplyConfigurationResult.DeviceDestroyed );
            }
            return cmd.Completion.Task;
        }

        async Task HandleReconfigureAsync( BaseConfigureDeviceCommand<TConfiguration> cmd, CancellationToken token )
        {
            Debug.Assert( cmd.ClonedConfig != null );
            TConfiguration config = cmd.ClonedConfig;
            Debug.Assert( _host != null );

<<<<<<< HEAD
            // Configuration's ControllerKey and Status are applied even if the DoReconfigureAsync fails.
            // When the configuration's ControllerKey changes we could apply it only after a successful DoReconfigureAsync.
            // But for the Status it's not so easy: when Disabled, the device must be stopped before calling DoReconfigureAsync.
            // If DoReconfigureAsync fails, the configuration has de facto been applied (restarting it is certainly a bad idea).
            // One solution could be, when Disabled, to skip the DoReconfigureAsync (waiting for the next configuration) but
            // a device MAY depend on some of its configuration when in stopped state...
            // It's easier to consider that ControllerKey and Status are always applied and, in the rare case of a failing DoReconfigureAsync,
            // with update the current configurations with these updated fields.

=======
            bool baseImmediateCommandLimitChanged = _baseImmediateCommandLimit != config.BaseImmediateCommandLimit;
            if( baseImmediateCommandLimitChanged )
            {
                _baseImmediateCommandLimit = config.BaseImmediateCommandLimit;
                _immediateCommandLimitDirty = true;
            }

            bool specialCaseOfDisabled = false;
>>>>>>> 976cb93e
            bool configStatusChanged = _configStatus != config.Status;
            bool stopDone = false;
            if( configStatusChanged )
            {
                // Handles ConfigStatus Disabled while we are running: stops the device (there can be no error here).
                if( _isRunning && config.Status == DeviceConfigurationStatus.Disabled )
                {
                    // The _configStatus is set to DeviceConfigurationStatus.Disabled by HostStopAsync that also 
                    // raised the StatusChanged: if nothing else has changed, we have no more event to raise.
                    // However we want the returned DeviceApplyConfigurationResult to the caller to not be "None"!
                    await HandleStopAsync( null, DeviceStoppedReason.StoppedByDisabledConfiguration ).ConfigureAwait( false );
                    Debug.Assert( _isRunning == false, "DoStop DOES stop." );
                    stopDone = true;
                }
                else
                {
                    _configStatus = config.Status;
                }
            }

            bool controllerKeyChanged = false;
            #region Handles a change of the configured ControllerKey (there can be no error here).
            var configKey = String.IsNullOrEmpty( config.ControllerKey ) ? null : config.ControllerKey;
            if( configKey == null && _controllerKeyFromConfiguration )
            {
                // Reset of the ControllerKey (previously from the configuration).
                _controllerKeyFromConfiguration = false;
                controllerKeyChanged = true;
            }
            else if( configKey != null )
            {
                // There is a configured ControllerKey.
                _controllerKeyFromConfiguration = true;
                controllerKeyChanged = configKey != _controllerKey;
            }
            if( controllerKeyChanged )
            {
                _commandMonitor.Info( $"Device {FullName}: controller key fixed by Configuration from '{_controllerKey}' to '{configKey}'." );
                _controllerKey = configKey;
            }
            #endregion
            // Calls DoReconfigureAsync. It may fail.
            DeviceReconfiguredResult reconfigResult;
            try
            {
                reconfigResult = await DoReconfigureAsync( _commandMonitor, config ).ConfigureAwait( false );
            }
            catch( Exception ex )
            {
                _commandMonitor.Error( ex );
                reconfigResult = DeviceReconfiguredResult.UpdateFailed;
            }
            // If the device's own configuration has no change but configuration Status or ControllerKey changed
            // then the whole configuration has (successfully) changed.
            if( reconfigResult == DeviceReconfiguredResult.None && (configStatusChanged || controllerKeyChanged) )
            {
                reconfigResult = DeviceReconfiguredResult.UpdateSucceeded;
            }
            bool configActuallyChanged = reconfigResult == DeviceReconfiguredResult.UpdateSucceeded;

            // Now handles the edge case: the configuration Status or ControllerKey changed but
            // DoReconfigureAsync failed: we reuse the _currentConfiguration.  
            if( (reconfigResult == DeviceReconfiguredResult.UpdateFailed || reconfigResult == DeviceReconfiguredResult.UpdateFailedRestartRequired)
                && (configStatusChanged || controllerKeyChanged) )
            {
                Debug.Assert( !configActuallyChanged );
                config = _currentConfiguration;
                configActuallyChanged = true;
            }

            if( controllerKeyChanged ) config.ControllerKey = _controllerKey;
            if( configStatusChanged ) config.Status = _configStatus;

            // Updates the configuration objects if changed.
            if( configActuallyChanged )
            {
                _currentConfiguration = config;
                _externalConfiguration = config.DeepClone();
            }

            // On success, or if nothing has been done, check for AlwaysRunning and tries to start the device if it is stopped.
            bool startDone = false;
            DeviceApplyConfigurationResult applyResult = (DeviceApplyConfigurationResult)reconfigResult;
            if( (reconfigResult == DeviceReconfiguredResult.UpdateSucceeded || reconfigResult == DeviceReconfiguredResult.None)
                && !_isRunning
                && _configStatus == DeviceConfigurationStatus.AlwaysRunning )
            {
                await HandleStartAsync( null, DeviceStartedReason.StartedByAlwaysRunningConfiguration ).ConfigureAwait( false );
                if( !_isRunning )
                {
                    applyResult = DeviceApplyConfigurationResult.UpdateSucceededButStartFailed;
                }
                else
                {
                    // A StatusChanged has been emitted by HostStartAsync.
                    startDone = true;
                }
            }
            // If a start or a stop has been done:
            //  - the Status has been updated (we skip the reconfigured result if it was a start: it's the last step).
            //  - if nothing happened, it's a success (we correct the result for the caller).
            if( startDone || stopDone )
            {
                Debug.Assert( startDone != stopDone, "Either we stopped (Disable) or started (AlwaysRunning)." );
                if( applyResult == DeviceApplyConfigurationResult.None )
                {
                    applyResult = DeviceApplyConfigurationResult.UpdateSucceeded;
                }
                // If we have initially stopped, the status has been updated.
                // But if we failed to apply the configuration, we override the status.
                if( stopDone
                    && reconfigResult != DeviceReconfiguredResult.UpdateSucceeded
                    && reconfigResult != DeviceReconfiguredResult.None )
                {
                    await SetDeviceStatusAsync( new DeviceStatus( reconfigResult, _isRunning ) ).ConfigureAwait( false );
                }
            }
<<<<<<< HEAD
            else
=======
            if( (specialCaseOfDisabled || baseImmediateCommandLimitChanged) && applyResult == DeviceApplyConfigurationResult.None )
>>>>>>> 976cb93e
            {
                if( reconfigResult != DeviceReconfiguredResult.None )
                {
                    await SetDeviceStatusAsync( new DeviceStatus( reconfigResult, _isRunning ) ).ConfigureAwait( false );
                }
            }
            if( controllerKeyChanged )
            {
                await SafeRaiseLifetimeEventAsync( new DeviceControllerKeyChangedEvent( this, _controllerKey ) );
            }
            if( configActuallyChanged )
            {
                await SafeRaiseLifetimeEventAsync( new DeviceConfigurationChangedEvent( this, _externalConfiguration ) );
            }
            cmd.Completion.SetResult( applyResult );
        }
        #endregion

        /// <summary>
        /// Reconfigures this device. This can be called when this device is started (<see cref="IsRunning"/> can be true) and
        /// if reconfiguration while running is not possible or supported, <see cref="DeviceReconfiguredResult.UpdateFailedRestartRequired"/>
        /// should be returned.
        /// <para>
        /// It is perfectly valid for this method to return <see cref="DeviceReconfiguredResult.None"/> if nothing happened instead of
        /// <see cref="DeviceReconfiguredResult.UpdateSucceeded"/>. When None is returned, we may avoid a useless update of the <see cref="IDeviceHost"/>
        /// set of configured devices.
        /// </para>
        /// </summary>
        /// <param name="monitor">The monitor to use.</param>
        /// <param name="config">The configuration to apply.</param>
        /// <returns>The reconfiguration result.</returns>
        protected abstract Task<DeviceReconfiguredResult> DoReconfigureAsync( IActivityMonitor monitor, TConfiguration config );

        #region SetControllerKey
        /// <inheritdoc />
        public Task<bool> SetControllerKeyAsync( IActivityMonitor monitor, string? key ) => SetControllerKeyAsync( monitor, false, null, key );

        /// <inheritdoc />
        public Task<bool> SetControllerKeyAsync( IActivityMonitor monitor, string? current, string? key ) => SetControllerKeyAsync( monitor, true, current, key );

        Task<bool> SetControllerKeyAsync( IActivityMonitor monitor, bool checkCurrent, string? current, string? key )
        {
            var cmd = _host?.CreateSetControllerKeyDeviceCommand( Name, current, key );
            if( cmd == null || !SendCommandImmediate( monitor, cmd, false, checkCurrent, default ) )
            {
                return Task.FromResult( false );
            }
            return cmd.Completion.Task;
        }

        async Task HandleSetControllerKeyAsync( BaseSetControllerKeyDeviceCommand cmd )
        {
            var key = cmd.NewControllerKey;
            if( String.IsNullOrEmpty( key ) ) key = null;
            if( key != _controllerKey )
            {
                if( _controllerKeyFromConfiguration )
                {
                    _commandMonitor.Warn( $"Unable to take control of device '{FullName}' with key '{key}': key from configuration is '{_controllerKey}'." );
                    cmd.Completion.SetResult( false );
                    return;
                }
                _commandMonitor.Trace( $"Device {FullName}: controller key changed from '{_controllerKey}' to '{key}'." );
                _controllerKey = key;
                await SafeRaiseLifetimeEventAsync( new DeviceControllerKeyChangedEvent( this, key ) ).ConfigureAwait( false );
            }
            cmd.Completion.SetResult( true );
        }

        #endregion

        #region Start

        /// <inheritdoc />
        public Task<bool> StartAsync( IActivityMonitor monitor )
        {
            if( monitor.Output == _commandMonitor.Output )
            {
                return HandleStartAsync( null, DeviceStartedReason.SelfStart ).ContinueWith( _ => _isRunning );
            }
            var preCheck = SyncStateStartCheck( monitor );
            if( preCheck.HasValue )
            {
                return Task.FromResult( preCheck.Value );
            }
            var cmd = _host?.CreateStartCommand( Name );
            if( cmd == null || !UnsafeSendCommandImmediate( monitor, cmd ) )
            {
                monitor.Error( $"Starting a destroyed device '{FullName}' is not possible." );
                return Task.FromResult( false );
            }
            return cmd.Completion.Task;
        }

        bool? SyncStateStartCheck( IActivityMonitor monitor )
        {
            if( _configStatus == DeviceConfigurationStatus.Disabled )
            {
                monitor.Error( $"Device {FullName} is Disabled by configuration." );
                return false;
            }
            if( _isRunning )
            {
                monitor.Debug( "Already running." );
                return true;
            }
            return null;
        }

        async Task HandleStartAsync( BaseStartDeviceCommand? cmd, DeviceStartedReason reason )
        {
            Debug.Assert( _host != null );

            using( _commandMonitor.OpenInfo( $"Starting {FullName} ({reason})" ).ConcludeWith( () => _isRunning ? "Success." : "Failed." ) )
            {
                var check = SyncStateStartCheck( _commandMonitor );
                if( check.HasValue )
                {
                    cmd?.Completion.SetResult( check.Value );
                    return;
                }
                Debug.Assert( _isRunning == false );
                try
                {
                    if( await DoStartAsync( _commandMonitor, reason ).ConfigureAwait( false ) )
                    {
                        _isRunning = true;
                    }
                }
                catch( Exception ex )
                {
                    _commandMonitor.Error( $"While starting '{FullName}'.", ex );
                }
                if( _isRunning && reason != DeviceStartedReason.SilentAutoStartAndStopStoppedBehavior )
                {
                    await SetDeviceStatusAsync( new DeviceStatus( reason ) ).ConfigureAwait( false );
                }
                if( _configStatus == DeviceConfigurationStatus.AlwaysRunning )
                {
                    _host.OnAlwaysRunningCheck( this, _commandMonitor );
                }
                cmd?.Completion.SetResult( _isRunning );
            }
        }

        #endregion

        /// <summary>
        /// Implements this device's Start behavior.
        /// False must be returned if anything prevents this device to start (this can also throw).
        /// </summary>
        /// <param name="monitor">The monitor to use.</param>
        /// <param name="reason">Reason of the start.</param>
        /// <returns>True if the device can successfully start, false otherwise.</returns>
        protected abstract Task<bool> DoStartAsync( IActivityMonitor monitor, DeviceStartedReason reason );

        #region Stop

        /// <inheritdoc />
        public Task<bool> StopAsync( IActivityMonitor monitor, bool ignoreAlwaysRunning = false )
        {
            if( monitor.Output == _commandMonitor.Output )
            {
                return HandleStopAsync( null, ignoreAlwaysRunning ? DeviceStoppedReason.SelfStoppedForceCall : DeviceStoppedReason.SelfStoppedCall )
                        .ContinueWith( t => !_isRunning );
            }
            var r = SyncStateStopCheck( monitor, ignoreAlwaysRunning );
            if( r.HasValue )
            {
                return Task.FromResult( r.Value );
            }
            var cmd = _host?.CreateStopCommand( Name, ignoreAlwaysRunning );
            if( cmd == null || !UnsafeSendCommandImmediate( monitor, cmd ) )
            {
                monitor.Warn( $"Stopping an already destroyed device '{FullName}'." );
                return Task.FromResult( true );
            }
            return cmd.Completion.Task;
        }

        bool? SyncStateStopCheck( IActivityMonitor monitor, bool ignoreAlwaysRunnig )
        {
            if( !_isRunning )
            {
                monitor.Warn( $"Stopping an already stopped device '{FullName}'." );
                return true;
            }
            if( !ignoreAlwaysRunnig && _configStatus == DeviceConfigurationStatus.AlwaysRunning )
            {
                monitor.Error( $"Cannot stop device '{FullName}' because Status is AlwaysRunning." );
                return false;
            }
            return null;
        }

        internal async Task HandleStopAsync( BaseStopDeviceCommand? cmd, DeviceStoppedReason reason )
        {
            Debug.Assert( _host != null );
            var isAlwaysRunning = _configStatus == DeviceConfigurationStatus.AlwaysRunning;
            using( _commandMonitor.OpenInfo( $"Stopping {FullName} ({reason})" ) )
            {
                if( reason == DeviceStoppedReason.StoppedByDisabledConfiguration || reason == DeviceStoppedReason.Destroyed )
                {
                    _configStatus = DeviceConfigurationStatus.Disabled;
                }
                // StoppedForceCall, SelfStoppedForceCall, Destroyed and SelfDestroyed skips AlwaysRunning check.
                var r = SyncStateStopCheck( _commandMonitor, cmd?.IgnoreAlwaysRunning
                                                             ?? reason == DeviceStoppedReason.StoppedForceCall
                                                                || reason == DeviceStoppedReason.SelfStoppedForceCall
                                                                || reason == DeviceStoppedReason.Destroyed
                                                                || reason == DeviceStoppedReason.SelfDestroyed );
                if( !r.HasValue )
                {
                    // From now on, Stop always succeeds, even if an error occurred.
                    _isRunning = false;
                    r = true;
                    try
                    {
                        await DoStopAsync( _commandMonitor, reason ).ConfigureAwait( false );
                    }
                    catch( Exception ex )
                    {
                        _commandMonitor.Error( $"While stopping {FullName} ({reason}).", ex );
                    }
                    if( reason != DeviceStoppedReason.Destroyed
                        && reason != DeviceStoppedReason.SelfDestroyed
                        && reason != DeviceStoppedReason.SilentAutoStartAndStopStoppedBehavior )
                    {
                        await SetDeviceStatusAsync( new DeviceStatus( reason ) ).ConfigureAwait( false );
                    }
                    if( isAlwaysRunning )
                    {
                        _host.OnAlwaysRunningCheck( this, _commandMonitor );
                    }
                }
                cmd?.Completion.SetResult( r.Value );
            }
        }

        #endregion

        /// <summary>
        /// Implements this device's Stop behavior.
        /// This should always succeed: after having called this method (that may throw), this device is considered stopped.
        /// Note that this method is never called if this device must be <see cref="DeviceConfigurationStatus.AlwaysRunning"/>
        /// (except with the <see cref="DeviceStoppedReason.Destroyed"/>) or if it is already stopped.
        /// </summary>
        /// <param name="monitor">The monitor to use.</param>
        /// <param name="reason">The reason to stop.</param>
        /// <returns>The awaitable.</returns>
        protected abstract Task DoStopAsync( IActivityMonitor monitor, DeviceStoppedReason reason );

        #region Destroy

        /// <summary>
        /// Destroys this device.
        /// </summary>
        /// <param name="monitor">The monitor to use.</param>
        /// <returns>The awaitable.</returns>
        public Task DestroyAsync( IActivityMonitor monitor )
        {
            if( monitor.Output == _commandMonitor.Output )
            {
                return HandleDestroyAsync( null, true );
            }
            var cmd = _host?.CreateDestroyCommand( Name );
            if( cmd == null || !UnsafeSendCommandImmediate( monitor, cmd ) )
            {
                monitor.Info( $"Destroying an already destroyed device '{FullName}'." );
                return Task.CompletedTask;
            }
            return cmd.Completion.Task;
        }

        async Task HandleDestroyAsync( BaseDestroyDeviceCommand? cmd, bool autoDestroy )
        {
            Debug.Assert( _host != null );
            if( _isRunning )
            {
                await HandleStopAsync( null, autoDestroy ? DeviceStoppedReason.SelfDestroyed : DeviceStoppedReason.Destroyed ).ConfigureAwait( false );
                Debug.Assert( !_isRunning );
            }
            try
            {
                await DoDestroyAsync( _commandMonitor ).ConfigureAwait( false );
            }
            catch( Exception ex )
            {
                _commandMonitor.Warn( $"'{FullName}'.OnDestroyAsync error. This is ignored.", ex );
            }
            FullName += " (Destroyed)";
            var h = _host;
            _host = null;
            _destroyed.Cancel();
            if( h.OnDeviceDestroyed( _commandMonitor, this ) )
            {
                await h.RaiseDevicesChangedEvent( _commandMonitor ).ConfigureAwait( false );
            }
            await SetDeviceStatusAsync( new DeviceStatus( autoDestroy ? DeviceStoppedReason.SelfDestroyed : DeviceStoppedReason.Destroyed ) ).ConfigureAwait( false );
            cmd?.Completion.SetResult();
            _lifetimeChanged.RemoveAll();
        }

        #endregion

        /// <summary>
        /// Implements this device's destruction behavior.
        /// Specializations that expose events should call the <c>RemoveAll()</c> methods on all the exposed events.
        /// <para>
        /// Note that it is not possible to cancel/reject the destruction of the device: as long as it has no more configuration,
        /// or if <see cref="DestroyAsync(IActivityMonitor)"/> is called, a device is necessarily stopped and destroyed.
        /// </para>
        /// <para>
        /// Any exception raised by this method will be logged as a warning.
        /// </para>
        /// </summary>
        /// <param name="monitor">The monitor to use.</param>
        /// <returns>The awaitable.</returns>
        protected abstract Task DoDestroyAsync( IActivityMonitor monitor );

        /// <summary>
        /// Overridden to return the <see cref="FullName"/>.
        /// </summary>
        /// <returns>This device's FullName.</returns>
        public override string ToString() => FullName;
    }

}<|MERGE_RESOLUTION|>--- conflicted
+++ resolved
@@ -107,13 +107,9 @@
             _commandQueue = Channel.CreateUnbounded<(BaseDeviceCommand Command, CancellationToken Token, bool CheckKey)>( new UnboundedChannelOptions() { SingleReader = true } );
             _commandQueueImmediate = Channel.CreateUnbounded<(BaseDeviceCommand Command, CancellationToken Token, bool CheckKey)>( new UnboundedChannelOptions() { SingleReader = true } );
             _deferredCommands = new Queue<(BaseDeviceCommand Command, CancellationToken Token, bool CheckKey)>();
-<<<<<<< HEAD
             _destroyed = new CancellationTokenSource();
-=======
-
             _baseImmediateCommandLimit = info.Configuration.BaseImmediateCommandLimit;
             _immediateCommandLimitDirty = true;
->>>>>>> 976cb93e
             _ = Task.Run( CommandRunLoop );
         }
 
@@ -259,7 +255,6 @@
             TConfiguration config = cmd.ClonedConfig;
             Debug.Assert( _host != null );
 
-<<<<<<< HEAD
             // Configuration's ControllerKey and Status are applied even if the DoReconfigureAsync fails.
             // When the configuration's ControllerKey changes we could apply it only after a successful DoReconfigureAsync.
             // But for the Status it's not so easy: when Disabled, the device must be stopped before calling DoReconfigureAsync.
@@ -267,9 +262,8 @@
             // One solution could be, when Disabled, to skip the DoReconfigureAsync (waiting for the next configuration) but
             // a device MAY depend on some of its configuration when in stopped state...
             // It's easier to consider that ControllerKey and Status are always applied and, in the rare case of a failing DoReconfigureAsync,
-            // with update the current configurations with these updated fields.
-
-=======
+            // we update the current configurations with these updated fields.
+            
             bool baseImmediateCommandLimitChanged = _baseImmediateCommandLimit != config.BaseImmediateCommandLimit;
             if( baseImmediateCommandLimitChanged )
             {
@@ -277,8 +271,7 @@
                 _immediateCommandLimitDirty = true;
             }
 
-            bool specialCaseOfDisabled = false;
->>>>>>> 976cb93e
+            
             bool configStatusChanged = _configStatus != config.Status;
             bool stopDone = false;
             if( configStatusChanged )
@@ -396,11 +389,7 @@
                     await SetDeviceStatusAsync( new DeviceStatus( reconfigResult, _isRunning ) ).ConfigureAwait( false );
                 }
             }
-<<<<<<< HEAD
             else
-=======
-            if( (specialCaseOfDisabled || baseImmediateCommandLimitChanged) && applyResult == DeviceApplyConfigurationResult.None )
->>>>>>> 976cb93e
             {
                 if( reconfigResult != DeviceReconfiguredResult.None )
                 {
