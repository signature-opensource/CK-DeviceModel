using CK.Core;
using System;
using System.Collections.Generic;
using System.Diagnostics;
using System.Text;
using System.Threading;
using System.Threading.Channels;
using System.Threading.Tasks;

namespace CK.DeviceModel
{

    public abstract partial class Device<TConfiguration>
    {
        readonly Channel<(BaseDeviceCommand Command, CancellationToken Token, bool CheckKey)> _commandQueue;
        Queue<(BaseDeviceCommand Command, CancellationToken Token, bool CheckKey)> _deferredCommands;
        readonly Channel<(BaseDeviceCommand Command, CancellationToken Token, bool CheckKey)> _commandQueueImmediate;

        int _immediateCommandLimitOffset;
        // Updated by HandleReconfigureAsync (don't trust the actually mutable configuration for security).
        int _baseImmediateCommandLimit;
        volatile bool _immediateCommandLimitDirty;
        // Read & Updated only by the Command loop.
        int _currentImmediateCommandLimit;

        /// <inheritdoc />
        public int ImmediateCommandLimitOffset
        {
            get => _immediateCommandLimitOffset;
            set
            {
                _immediateCommandLimitOffset = value;
                _immediateCommandLimitDirty = true;
            }
        }

        /// <summary>
        /// Dummy command that is used to awake the command loop.
        /// This does nothing and is ignored except that, just like any other commands that are
        /// dequeued, this handles the _commandQueueImmediate execution.
        /// </summary>
        class CommandAwaker : BaseDeviceCommand
        {
            public CommandAwaker() : base( (string.Empty,null) ) { }
            public override Type HostType => throw new NotImplementedException();
            internal override ICompletionSource InternalCompletion => throw new NotImplementedException();
            protected internal override DeviceCommandStoppedBehavior StoppedBehavior => DeviceCommandStoppedBehavior.RunAnyway;
        }
        static readonly CommandAwaker _commandAwaker = new();


        /// <inheritdoc />
        public (int, int) CancelAllPendingCommands( IActivityMonitor monitor, bool cancelQueuedCommands, bool cancelDeferredCommands )
        {
            int cRemoved = 0;
            if( cancelQueuedCommands )
            {
                while( _commandQueue.Reader.TryRead( out var c ) )
                {
                    Debug.Assert( c.Command.IsLocked );
                    if( c.Command != _commandAwaker )
                    {
                        c.Command.InternalCompletion.SetCanceled();
                        ++cRemoved;
                    }
                }
                // Security: run the loop.
                _commandQueue.Writer.TryWrite( (_commandAwaker, default, false) );
                monitor.Info( $"Canceled {cRemoved} waiting commands." );
            }
            int dRemoved = 0;
            if( cancelDeferredCommands )
            {
                var d = _deferredCommands;
                _deferredCommands = new Queue<(BaseDeviceCommand Command, CancellationToken Token, bool CheckKey)>();
                dRemoved = d.Count;
                monitor.Info( $"Canceled {dRemoved} deferred commands." );
                while( d.TryDequeue( out var c ) )
                {
                    c.Command.InternalCompletion.SetCanceled();
                }
            }
            return (cRemoved, dRemoved);
        }

        /// <inheritdoc />
        public bool SendCommand( IActivityMonitor monitor, BaseDeviceCommand command, bool checkDeviceName = true, bool checkControllerKey = true, CancellationToken token = default )
        {
            CheckDirectCommandParameter( monitor, command, checkDeviceName );
            monitor.Debug( $"Sending {(command.ImmediateSending ? "immediate" : "")} command '{command}'." );
            return command.ImmediateSending
                            ? SendRoutedCommandImmediate( command, token, checkControllerKey )
                            : SendRoutedCommand( command, token, checkControllerKey );
        }

        /// <inheritdoc />
        public bool UnsafeSendCommand( IActivityMonitor monitor, BaseDeviceCommand command, CancellationToken token = default )
        {
            CheckDirectCommandParameter( monitor, command, false );
            monitor.Debug( $"Unsafe sending {(command.ImmediateSending ? "immediate" : "")} command '{command}'." );
            return command.ImmediateSending
                            ? SendRoutedCommandImmediate( command, token, false )
                            : SendRoutedCommand( command, token, false );
        }

        /// <summary>
        /// Sends the given command directly in the waiting queue.
        /// This is to be used for low level internal commands, typically initiated by timers.
        /// </summary>
        /// <param name="command">The command to send without any checks.</param>
        /// <param name="token">Optional cancellation token.</param>
        /// <param name="checkControllerKey">Optionally checks the ControllerKey.</param>
        /// <returns>True on success, false if this device doesn't accept commands anymore since it is destroyed.</returns>
        internal protected bool SendRoutedCommand( BaseDeviceCommand command, CancellationToken token = default, bool checkControllerKey = false )
        {
            command.Lock();
            return _commandQueue.Writer.TryWrite( (command, token, checkControllerKey ) );
        }

        /// <summary>
        /// Sends the given command directly for immediate execution.
        /// This is to be used for low level internal commands, typically initiated by timers.
        /// </summary>
        /// <param name="command">The command to send without any checks.</param>
        /// <param name="token">Optional cancellation token.</param>
        /// <param name="checkControllerKey">Optionally checks the ControllerKey.</param>
        /// <returns>True on success, false if this device doesn't accept commands anymore since it is destroyed.</returns>
        internal protected bool SendRoutedCommandImmediate( BaseDeviceCommand command, CancellationToken token = default, bool checkControllerKey = false )
        {
<<<<<<< HEAD
            command.Lock();
            return _commandQueueImmediate.Writer.TryWrite( (command, token, checkControllerKey) ) && _commandQueue.Writer.TryWrite( (_commandAwaker, default, false) );
=======
            return _commandQueueImmediate.Writer.TryWrite( (command, token, checkControllerKey) )
                   && _commandQueue.Writer.TryWrite( (_commandAwaker, default, false) );
>>>>>>> 91e69e21
        }

        void CheckDirectCommandParameter( IActivityMonitor monitor, BaseDeviceCommand command, bool checkDeviceName )
        {
            if( monitor == null ) throw new ArgumentNullException( nameof( monitor ) );
            if( command == null ) throw new ArgumentNullException( nameof( command ) );
            if( !command.HostType.IsAssignableFrom( _host!.GetType() ) ) throw new ArgumentException( $"{command.GetType().Name}: Invalid HostType '{command.HostType.Name}'.", nameof( command ) );
            if( !command.CheckValidity( monitor ) ) throw new ArgumentException( $"{command.GetType().Name}: CheckValidity failed. See logs.", nameof( command ) );
            if( checkDeviceName )
            {
                if( command.DeviceName != Name )
                {
                    throw new ArgumentException( $"{command.GetType().Name}: Command DeviceName is '{command.DeviceName}', device '{Name}' cannot execute it. (For direct execution, you can use checkDeviceName: false parameter to skip this check or use UnsafeSendCommand.)", nameof( command ) );
                }
            }
        }

        async Task CommandRunLoop()
        {
            bool wasStop = true;
            UpdateImmediateCommandLimit();
            while( !IsDestroyed )
            {
                BaseDeviceCommand? currentlyExecuting = null;
                BaseDeviceCommand cmd;
                CancellationToken token;
                bool checkKey;
                try
                {
                    (cmd, token, checkKey) = await _commandQueue.Reader.ReadAsync().ConfigureAwait( false );
                    if( _commandQueueImmediate.Reader.TryRead( out var immediate ) )
                    {
                        // Because of the currentlyExecuting that captures the command so that the
                        // single factorized try/catch clause can do its job, this loop cannot be
                        // factorized (currentlyExecuting would be a ref that is not possible in an
                        // async method or this would require a callback).
                        // Deferred commands loop below need to duplicate this code.
                        if( _immediateCommandLimitDirty ) UpdateImmediateCommandLimit();
                        int maxCount = _currentImmediateCommandLimit;
                        do
                        {
                            currentlyExecuting = immediate.Command;
                            _commandMonitor.Debug( $"Command '{currentlyExecuting}' has been sent as Immediate. Handling it now." );
                            await HandleCommandAsync( currentlyExecuting, immediate.Token, immediate.CheckKey, allowDefer: false, isImmediate: true ).ConfigureAwait( false );
                        }
                        while( !IsDestroyed && --maxCount > 0 && _commandQueueImmediate.Reader.TryRead( out immediate ) );
                        // It would not be a good idea to log here that maxCount reached 0 since it could be a false positive and that
                        // we cannot inspect whether another immediate is waiting in the queue.
                        // Even when the "queue tracking" will be implemented (via Interlocked.Inc/Decrement since channels have no way to tell us how many items
                        // they have), logging here would not be really interesting. It's better to find a way to collect and represents the metrics and let
                        // the limit here do its job silently: the metrics itself must show the status' of the queues.
                    }

                    // Captures the reference (since it can be replaced by CancelAllPendingCommands).
                    // Executing deferred commands is a subordinated loop that alternates deferred and immediate commands: both loops are
                    // constrained by their respective limits.
                    var deferred = _deferredCommands;
                    if( wasStop && IsRunning && deferred.Count > 0 )
                    {
                        Debug.Assert( !IsDestroyed );
                        using( _commandMonitor.OpenInfo( $"Device started: executing {deferred.Count} deferred commands." ) )
                        {
                            while( IsRunning && deferred.TryDequeue( out var ct ) )
                            {
                                currentlyExecuting = ct.Command;
                                _commandMonitor.Debug( $"Command '{currentlyExecuting}' has been deferred. Handling it now." );
                                await HandleCommandAsync( currentlyExecuting, ct.Token, ct.CheckKey, allowDefer: false, isImmediate: false ).ConfigureAwait( false );
                                if( !IsDestroyed && _commandQueueImmediate.Reader.TryRead( out immediate ) )
                                {
                                    if( _immediateCommandLimitDirty ) UpdateImmediateCommandLimit();
                                    int maxCount = _currentImmediateCommandLimit;
                                    do
                                    {
                                        currentlyExecuting = immediate.Command;
                                        _commandMonitor.Debug( $"Command '{currentlyExecuting}' has been sent as Immediate. Handling it now." );
                                        await HandleCommandAsync( currentlyExecuting, immediate.Token, immediate.CheckKey, allowDefer: false, isImmediate: true ).ConfigureAwait( false );
                                    }
                                    while( !IsDestroyed && --maxCount > 0 && _commandQueueImmediate.Reader.TryRead( out immediate ) );
                                }
                            }
                        }
                    }
<<<<<<< HEAD
=======
                    if( IsDestroyed )
                    {
                        if( cmd != _commandAwaker )
                        {
                            _commandMonitor.Trace( $"Setting UnavailableDeviceException on {cmd} (about to be handled)." );
                            cmd.InternalCompletion.TrySetException( new UnavailableDeviceException( this, cmd ) );
                        }
                        // Breaks the loop: let the queues be flushed below.
                        break;
                    }
                    // Flushes any command awaker before an actual command.
>>>>>>> 91e69e21
                    while( cmd == _commandAwaker )
                    {
                        if( !_commandQueue.Reader.TryRead( out var oneRegular ) ) break;
                        (cmd, token, checkKey) = oneRegular;
                    }
                    if( cmd == _commandAwaker ) continue;
                    currentlyExecuting = cmd;
                    Debug.Assert( cmd.IsLocked );
                    wasStop = !IsRunning;
                    await HandleCommandAsync( cmd, token, checkKey, allowDefer: true, isImmediate: false ).ConfigureAwait( false );
                }
                catch( Exception ex )
                {
                    Debug.Assert( currentlyExecuting != null );
                    using( _commandMonitor.OpenError( $"Unhandled error in '{FullName}' while processing '{currentlyExecuting}'.", ex ) )
                    {
                        // Always complete the command.
                        if( !currentlyExecuting.InternalCompletion.TrySetException( ex ) )
                        {
                            _commandMonitor.Warn( $"Command has already been completed. Unable to set the error." );
                        }
                        bool mustStop = true;
                        try
                        {
                            mustStop = await OnCommandErrorAsync( _commandMonitor, currentlyExecuting, ex ).ConfigureAwait( false );
                        }
                        catch( Exception ex2 )
                        {
                            _commandMonitor.Fatal( $"Device '{FullName}' OnCommandErrorAsync raised an error. Device will stop.", ex2 );
                        }
                        if( mustStop )
                        {
                            if( IsRunning )
                            {
                                _commandMonitor.Warn( $"Sending a stop command to Device '{FullName}'." );
                                Debug.Assert( _host != null );
                                // Fires and forget the StopCommand: the fact that the device stops
                                // does not belong to the faulty command plan.
                                SendRoutedCommandImmediate( _host.CreateStopCommand( Name, ignoreAlwaysRunning: true ) );
                            }
                        }
                    }
                }
            }
            _commandQueue.Writer.Complete();
            _commandQueueImmediate.Writer.Complete();
            _commandMonitor.Info( $"Ending device loop, flushing command queues by signaling a UnavailableDeviceException." );
            while( _commandQueueImmediate.Reader.TryRead( out var cmd ) )
            {
                _commandMonitor.Trace( $"Setting UnavailableDeviceException on {cmd.Command} (from immediate queue)." );
                cmd.Command.InternalCompletion.TrySetException( new UnavailableDeviceException( this, cmd.Command ) );
            }
            while( _deferredCommands.TryDequeue( out var cmd ) )
            {
                _commandMonitor.Trace( $"Setting UnavailableDeviceException on {cmd.Command} (from deferred queue)." );
                cmd.Command.InternalCompletion.TrySetException( new UnavailableDeviceException( this, cmd.Command ) );
            }
            while( _commandQueue.Reader.TryRead( out var cmd ) )
            {
                if( cmd.Command != _commandAwaker )
                {
                    _commandMonitor.Trace( $"Setting UnavailableDeviceException on {cmd.Command} (from command queue)." );
                    cmd.Command.InternalCompletion.TrySetException( new UnavailableDeviceException( this, cmd.Command ) );
                }
            }
            _commandMonitor.MonitorEnd();
        }

        void UpdateImmediateCommandLimit()
        {
            _immediateCommandLimitDirty = false;
            int offset = _immediateCommandLimitOffset;
            int l = _baseImmediateCommandLimit + offset;
            if( l <= 0 )
            {
                l = 1;
                _commandMonitor.Warn( $"Out of range ImmediateCommandLimitOffset ({offset}) since Configuration.BaseImmediateCommandLimitOffset is {_baseImmediateCommandLimit}. The sum must be positive." );
            }
            else if( l > 1000 )
            {
                l = 1000;
                _commandMonitor.Warn( $"Out of range ImmediateCommandLimitOffset ({offset}) since Configuration.BaseImmediateCommandLimitOffset is {_baseImmediateCommandLimit}. The sum must not be greater than 1000." );
            }
            if( _currentImmediateCommandLimit != l )
            {
                _currentImmediateCommandLimit = l;
                _commandMonitor.Info( $"ImmediateCommandLimit set to {l}." );
            }
        }

        async Task HandleCommandAutoStartAsync( BaseDeviceCommand command, bool withStop, CancellationToken token )
        {
            _commandMonitor.Debug( $"Starting command '{command}' handling and {(withStop ? "stopping it after" : "let it run")}." );
            Debug.Assert( !IsRunning );
            await HandleStartAsync( null, withStop ? DeviceStartedReason.SilentAutoStartAndStopStoppedBehavior : DeviceStartedReason.StartAndKeepRunningStoppedBehavior ).ConfigureAwait( false );
            if( IsRunning )
            {
                try
                {
                    await DoHandleCommandAsync( _commandMonitor, command, token ).ConfigureAwait( false );
                    if( IsRunning )
                    {
                        // Awake the queue for deferred commands.
                        _commandQueue.Writer.TryWrite( (_commandAwaker, default, false) );
                    }
                }
                finally
                {
                    if( withStop )
                    {
                        if( IsRunning )
                        {
                            await HandleStopAsync( null, DeviceStoppedReason.SilentAutoStartAndStopStoppedBehavior ).ConfigureAwait( false );
                        }
                        else
                        {
                            _commandMonitor.Debug( "Device has already been stopped." );
                        }
                    }
                }
            }
            else
            {
                _commandMonitor.Debug( "Failed to start. Canceling the AutoStarting command." );
            }
        }
        async Task HandleCommandAsync( BaseDeviceCommand command, CancellationToken token, bool checkKey, bool allowDefer, bool isImmediate )
        {
            if( token.IsCancellationRequested )
            {
                _commandMonitor.Debug( "Canceling command because of command's token.IsCancellationRequested." );
                command.InternalCompletion.TrySetCanceled();
                return;
            }
            // Basic commands are all by design AlwaysRunning: no call to OnStoppedBehavior must be made,
            // but controller key must be checked for each of them.
            // The check is repeated instead of duplicating the switch.
            switch( command )
            {
                case BaseStopDeviceCommand stop:
                    if( checkKey && !CheckControllerKey( command ) ) return;
                    await HandleStopAsync( stop, DeviceStoppedReason.StoppedCall ).ConfigureAwait( false );
                    return;
                case BaseStartDeviceCommand start:
                    if( checkKey && !CheckControllerKey( command ) ) return;
                    await HandleStartAsync( start, DeviceStartedReason.StartCall ).ConfigureAwait( false );
                    return;
                case BaseConfigureDeviceCommand<TConfiguration> config:
                    if( checkKey && !CheckControllerKey( command ) ) return;
                    await HandleReconfigureAsync( config, token ).ConfigureAwait( false );
                    return;
                case BaseSetControllerKeyDeviceCommand setC:
                    if( checkKey && !CheckControllerKey( command ) ) return;
                    await HandleSetControllerKeyAsync( setC ).ConfigureAwait( false );
                    return;
                case BaseDestroyDeviceCommand destroy:
                    if( checkKey && !CheckControllerKey( command ) ) return;
                    await HandleDestroyAsync( destroy, false ).ConfigureAwait( false );
                    return;
                default:
                    {
                        if( !IsRunning )
                        {
                            if( isImmediate )
                            {
                                using( _commandMonitor.OpenDebug( $"Handling immediate command '{command}' while device is stopped with Command.ImmediateStoppedBehavior = '{command.ImmediateStoppedBehavior}'." ) )
                                {
                                    var behavior = OnStoppedDeviceImmediateCommand( _commandMonitor, command );
                                    if( behavior != command.ImmediateStoppedBehavior )
                                    {
                                        _commandMonitor.Debug( $"OnStoppedDeviceImmediateCommand returned ImmediateStoppedBehavior = '{behavior}'" );
                                    }
                                    switch( behavior )
                                    {
                                        case DeviceImmediateCommandStoppedBehavior.SetUnavailableDeviceException:
                                            _commandMonitor.CloseGroup( $"Setting UnavailableDeviceException on command." );
                                            command.InternalCompletion.TrySetException( new UnavailableDeviceException( this, command ) );
                                            return;
                                        case DeviceImmediateCommandStoppedBehavior.Cancel:
                                            _commandMonitor.CloseGroup( $"Canceling command." );
                                            command.InternalCompletion.TrySetCanceled();
                                            return;
                                        case DeviceImmediateCommandStoppedBehavior.RunAnyway:
                                            _commandMonitor.CloseGroup( $"Let the command be handled anyway." );
                                            break;
                                        default: throw new NotSupportedException( "Unknown DeviceImmediateCommandStoppedBehavior." );
                                    }
                                }
                            }
                            else
                            {
                                using( _commandMonitor.OpenDebug( $"Handling command '{command}' while device is stopped with Command.StoppedBehavior = '{command.StoppedBehavior}'." ) )
                                {
                                    var behavior = OnStoppedDeviceCommand( _commandMonitor, command );
                                    if( behavior != command.StoppedBehavior )
                                    {
                                        _commandMonitor.Debug( $"OnStoppedDeviceCommand returned StoppedBehavior = '{behavior}'" );
                                    }
                                    switch( behavior )
                                    {
                                        case DeviceCommandStoppedBehavior.AutoStartAndKeepRunning:
                                        case DeviceCommandStoppedBehavior.SilentAutoStartAndStop:
                                            if( checkKey && !CheckControllerKey( command ) ) return;
                                            await HandleCommandAutoStartAsync( command, withStop: command.StoppedBehavior == DeviceCommandStoppedBehavior.SilentAutoStartAndStop, token );
                                            return;
                                        case DeviceCommandStoppedBehavior.WaitForNextStartWhenAlwaysRunningOrCancel:
                                            if( allowDefer && _configStatus == DeviceConfigurationStatus.AlwaysRunning )
                                            {
                                                _commandMonitor.CloseGroup( $"Pushing command to the deferred command queue." );
                                                _deferredCommands.Enqueue( (command, token, checkKey) );
                                            }
                                            else
                                            {
                                                _commandMonitor.CloseGroup( $"Canceling command." );
                                                command.InternalCompletion.TrySetCanceled();
                                            }
                                            return;
                                        case DeviceCommandStoppedBehavior.WaitForNextStartWhenAlwaysRunningOrSetUnavailableDeviceException:
                                            if( allowDefer && _configStatus == DeviceConfigurationStatus.AlwaysRunning )
                                            {
                                                _commandMonitor.CloseGroup( $"Pushing command to the deferred command queue." );
                                                _deferredCommands.Enqueue( (command, token, checkKey) );
                                            }
                                            else
                                            {
                                                _commandMonitor.CloseGroup( $"Setting UnavailableDeviceException on command." );
                                                command.InternalCompletion.TrySetException( new UnavailableDeviceException( this, command ) );
                                            }
                                            return;
                                        case DeviceCommandStoppedBehavior.SetUnavailableDeviceException:
                                            _commandMonitor.CloseGroup( $"Setting UnavailableDeviceException on command." );
                                            command.InternalCompletion.TrySetException( new UnavailableDeviceException( this, command ) );
                                            return;
                                        case DeviceCommandStoppedBehavior.Cancel:
                                            _commandMonitor.CloseGroup( $"Canceling command." );
                                            command.InternalCompletion.TrySetCanceled();
                                            return;
                                        case DeviceCommandStoppedBehavior.AlwaysWaitForNextStart:
                                            if( allowDefer )
                                            {
                                                _commandMonitor.CloseGroup( $"Pushing command to the deferred command queue." );
                                                _deferredCommands.Enqueue( (command, token, checkKey) );
                                            }
                                            else
                                            {
                                                _commandMonitor.CloseGroup( $"Setting UnavailableDeviceException on command." );
                                                command.InternalCompletion.TrySetException( new UnavailableDeviceException( this, command ) );
                                            }
                                            return;
                                        case DeviceCommandStoppedBehavior.RunAnyway:
                                            _commandMonitor.CloseGroup( $"Let the command be handled anyway." );
                                            break;
                                        default: throw new NotSupportedException( "Unknown DeviceCommandStoppedBehavior." );
                                    }
                                }
                            }
                        }
                        using( _commandMonitor.OpenDebug( $"Handling command '{command}'." ) )
                        {
                            if( checkKey && !CheckControllerKey( command ) ) return;
                            await DoHandleCommandAsync( _commandMonitor, command, token ).ConfigureAwait( false );
                        }
                        break;
                    }
            }
        }

        bool CheckControllerKey( BaseDeviceCommand command )
        {
            var key = ControllerKey;
            if( key != null && command.ControllerKey != key )
            {
                var msg = $"{command.GetType().Name}: Expected command ControllerKey is '{command.ControllerKey}' but current device's one is '{key}'. (You can use checkControllerKey: false parameter to skip this check or use UnsafeSendCommand.)";
                _commandMonitor.Error( msg );
                command.InternalCompletion.TrySetException( new InvalidControllerKeyException( msg ) );
                return false;
            }
            return true;
        }

        /// <summary>
        /// Extension point that is called for each command that must be executed while this device is stopped.
        /// This default implementation simply returns the <see cref="BaseDeviceCommand.StoppedBehavior"/>.
        /// <para>
        /// This is not called for the basic commands (Start, Stop, Configure, SetControllerKey and Destroy) that must run anyway by design.
        /// </para>
        /// </summary>
        /// <param name="monitor">The monitor to use.</param>
        /// <param name="command">The command that should be executed, deferred, canceled or set on error.</param>
        /// <returns>The behavior to apply for the command.</returns>
        protected virtual DeviceCommandStoppedBehavior OnStoppedDeviceCommand( IActivityMonitor monitor, BaseDeviceCommand command )
        {
            return command.StoppedBehavior;
        }

        /// <summary>
        /// Extension point that is called for each immediate command that must be executed while this device is stopped.
        /// This default implementation simply returns the <see cref="BaseDeviceCommand.ImmediateStoppedBehavior"/>.
        /// <para>
        /// This is not called for the basic commands (Start, Stop, Configure, SetControllerKey and Destroy) that must run anyway by design.
        /// </para>
        /// </summary>
        /// <param name="monitor">The monitor to use.</param>
        /// <param name="command">The command that should be executed, canceled or set on error.</param>
        /// <returns>The behavior to apply for the command.</returns>
        protected virtual DeviceImmediateCommandStoppedBehavior OnStoppedDeviceImmediateCommand( IActivityMonitor monitor, BaseDeviceCommand command )
        {
            return command.ImmediateStoppedBehavior;
        }

        /// <summary>
        /// Extension point that can be overridden to avoid calling <see cref="IDevice.StopAsync(IActivityMonitor, bool)"/> (that ignores
        /// the <see cref="DeviceConfigurationStatus.AlwaysRunning"/> configuration), when the handling of a command raised an exception,
        /// and/or to emit an event (typically an UnexpectedErrorEvent).
        /// <para>
        /// The faulty <paramref name="command"/> is already completed (at least with the exception): this cannot be undone.
        /// </para>
        /// <para>
        /// This default implementation returns always true: the device is stopped by default.
        /// </para>
        /// <para>
        /// Specialized implementations can call <see cref="IDevice.StopAsync(IActivityMonitor, bool)"/> (or even
        /// <see cref="IDevice.DestroyAsync(IActivityMonitor)"/>) directly if needed.
        /// </para>
        /// </summary>
        /// <param name="monitor">The monitor to use.</param>
        /// <param name="command">The culprit command.</param>
        /// <param name="ex">The exception raised.</param>
        /// <returns>True to stop this device, false to let this device run.</returns>
        protected virtual Task<bool> OnCommandErrorAsync( IActivityMonitor monitor, BaseDeviceCommand command, Exception ex ) => Task.FromResult( true );

        /// <summary>
        /// Since all commands should be handled, this default implementation systematically throws a <see cref="NotSupportedException"/>.
        /// <para>
        /// Basic checks have been done on the <paramref name="command"/> object:
        /// <list type="bullet">
        /// <item><see cref="BaseDeviceCommand.DeviceName"/> matches <see cref="IDevice.Name"/> (or Device.UnsafeSendCommand or
        /// Device.UnsafeSendCommandImmediate has been used, then the device's name has automatically been set).
        /// </item>
        /// <item>
        /// The <see cref="BaseDeviceCommand.ControllerKey"/> is either null or match the current <see cref="ControllerKey"/>
        /// (or an Unsafe send has been used).
        /// </item>
        /// <item><see cref="BaseDeviceCommand.StoppedBehavior"/> is coherent with the current <see cref="IsRunning"/> state.</item>
        /// </list>
        /// </para>
        /// <para>
        /// This method MUST ensure that the <see cref="DeviceCommandNoResult.Completion"/> or <see cref="DeviceCommandWithResult{TResult}.Completion"/>
        /// is eventually resolved otherwise the caller may indefinitely wait for the command completion.
        /// </para>
        /// </summary>
        /// <param name="monitor">The monitor to use.</param>
        /// <param name="command">The command to handle.</param>
        /// <param name="token">Cancellation token.</param>
        /// <returns>The awaitable.</returns>
        protected virtual Task DoHandleCommandAsync( IActivityMonitor monitor, BaseDeviceCommand command, CancellationToken token )
        {
            // By returning a faulty task here, we'll enter the catch clause of the command execution 
            // and the command's TCS will be set with the exception.
            return Task.FromException( new NotSupportedException( $"Unhandled command type: '{command.GetType().FullName}'." ) );
        }


    }
}<|MERGE_RESOLUTION|>--- conflicted
+++ resolved
@@ -127,13 +127,9 @@
         /// <returns>True on success, false if this device doesn't accept commands anymore since it is destroyed.</returns>
         internal protected bool SendRoutedCommandImmediate( BaseDeviceCommand command, CancellationToken token = default, bool checkControllerKey = false )
         {
-<<<<<<< HEAD
             command.Lock();
-            return _commandQueueImmediate.Writer.TryWrite( (command, token, checkControllerKey) ) && _commandQueue.Writer.TryWrite( (_commandAwaker, default, false) );
-=======
             return _commandQueueImmediate.Writer.TryWrite( (command, token, checkControllerKey) )
                    && _commandQueue.Writer.TryWrite( (_commandAwaker, default, false) );
->>>>>>> 91e69e21
         }
 
         void CheckDirectCommandParameter( IActivityMonitor monitor, BaseDeviceCommand command, bool checkDeviceName )
@@ -216,8 +212,6 @@
                             }
                         }
                     }
-<<<<<<< HEAD
-=======
                     if( IsDestroyed )
                     {
                         if( cmd != _commandAwaker )
@@ -229,7 +223,6 @@
                         break;
                     }
                     // Flushes any command awaker before an actual command.
->>>>>>> 91e69e21
                     while( cmd == _commandAwaker )
                     {
                         if( !_commandQueue.Reader.TryRead( out var oneRegular ) ) break;
