--- conflicted
+++ resolved
@@ -187,15 +187,7 @@
         {
             Debug.Assert( System.Threading.Monitor.IsEntered( _alwayRunningStopped ) );
             _alwayRunningStoppedSafe = _alwayRunningStopped.ToArray();
-<<<<<<< HEAD
             monitor.Debug( $"{(signalHost ? "Host signaled!" : "(no signal.)")}. Updated Always Running Stopped list of '{DeviceHostName}': ({_alwayRunningStoppedSafe.Select( e => $"{e.Device.Name}, {e.Count}, { e.NextCall.ToString( "HH:mm.ss.ff" )})" ).Concatenate( ", (" )})." );
-=======
-            if( monitor.ShouldLogLine( LogLevel.Debug ) )
-            {
-                monitor.UnfilteredLog( null, LogLevel.Debug|LogLevel.IsFiltered, $"Updated Always Running Stopped list of '{DeviceHostName}': ({_alwayRunningStoppedSafe.Select( e => $"{e.Device.Name}, {e.Count}, { e.NextCall:HH:mm.ss.ff})" ).Concatenate( ", (" )}).", monitor.NextLogTime(), null );
-                monitor.UnfilteredLog( null, LogLevel.Debug|LogLevel.IsFiltered, signalHost ? "Host signaled!" : "(no signal.)", monitor.NextLogTime(), null );
-            }
->>>>>>> 01c0ba9e
             if( signalHost ) _daemon?.Signal();
         }
     }
