using CK.Core;
using System;
using System.Collections.Generic;
using System.Diagnostics;
using System.Text;
using System.Threading;

namespace CK.DeviceModel
{
    /// <summary>
    /// Non generic base command class that exposes the host that must handle it.
    /// This class cannot be directly specialized: the generic <see cref="DeviceCommand{THost}"/>
    /// must be used, or the <see cref="DeviceCommand{THost,TResult}"/> when the command generates
    /// a result.
    /// </summary>
    public abstract class BaseDeviceCommand
    {
<<<<<<< HEAD
        bool _isLocked;
        private string _deviceName;
        private string? _controllerKey;

        /// <summary>
        /// Initialize a new locked command if <paramref name="locked"/> is provided.
        /// Otherwise initializes a new unlocked command (DeviceName is empty, ControllerKey is null).
        /// </summary>
        /// <param name="locked">The device name and controller key or null.</param>
        private protected BaseDeviceCommand( (string lockedName, string? lockedControllerKey)? locked = null )
        {
            if( locked.HasValue )
            {
                (_deviceName, _controllerKey) = locked.Value;
                _isLocked = true;
            }
            else
            {
                _deviceName = String.Empty;
            }
=======
        private protected BaseDeviceCommand()
        {
            DeviceName = String.Empty;
>>>>>>> bd52841a
        }

        /// <summary>
        /// Gets the type of the host for the command.
        /// </summary>
        public abstract Type HostType { get; }

        /// <summary>
        /// Returns <see cref="DeviceCommandStoppedBehavior.WaitForNextStartWhenAlwaysRunningOrCancel"/> since most of the commands
        /// should not be executed while the device is stopped and this enables always running devices to be resilient to
        /// unattended stops.
        /// <para>
        /// Some commands may override this, or the device can alter this behavior thanks to its
        /// <see cref="Device{TConfiguration}.OnStoppedDeviceCommand(IActivityMonitor, BaseDeviceCommand)"/> protected method.
        /// </para>
        /// </summary>
        protected internal virtual DeviceCommandStoppedBehavior StoppedBehavior => DeviceCommandStoppedBehavior.WaitForNextStartWhenAlwaysRunningOrCancel;

        /// <summary>
        /// Gets or sets the target device name.
        /// <see cref="IDeviceHost.SendCommand(IActivityMonitor, BaseDeviceCommand, bool, CancellationToken)"/> requires this name to
        /// be the one of the device (see <see cref="IDevice.Name"/>) otherwise the command is ignored.
        /// <para>
        /// Note that when this command is sent to the device, this name must not be null nor empty (and, more generally,
        /// <see cref="CheckValidity(IActivityMonitor)"/> must return true).
        /// </para>
        /// </summary>
        public string DeviceName
        {
            get => _deviceName;
            set
            {
                if( value == null ) throw new ArgumentNullException( nameof( DeviceName ) );
                ThrowOnLocked();
                _deviceName = value;
            }
        }

        /// <summary>
        /// Gets or sets the required controller key. See <see cref="IDevice.ControllerKey"/>
        /// and <see cref="IDeviceHost.SendCommand(IActivityMonitor, BaseDeviceCommand, bool, CancellationToken)"/>.
        /// <para>
        /// Note that if the target <see cref="IDevice.ControllerKey"/> is null, all commands are accepted.
        /// </para>
        /// </summary>
        public string? ControllerKey
        {
            get => _controllerKey;
            set
            {
                ThrowOnLocked();
                _controllerKey = value;
            }
        }

        /// <summary>
        /// Gets whether this command has been submitted and should not be altered anymore.
        /// </summary>
        public bool IsLocked => _isLocked;

        /// <summary>
        /// Checks the validity of this command. <see cref="DeviceName"/> must not be null.
        /// This calls the protected <see cref="DoCheckValidity(IActivityMonitor)"/> that should be overridden to
        /// check specific command parameters constraints.
        /// <para>
        /// This can be called even if <see cref="IsLocked"/> is true.
        /// </para>
        /// </summary>
        /// <param name="monitor">The monitor that will be used to emit warnings or errors.</param>
        /// <returns>Whether this configuration is valid.</returns>
        public bool CheckValidity( IActivityMonitor monitor )
        {
            Debug.Assert( HostType != null, "Thanks to the private protected constructor and the generic of <THost>, a command instance has a host type." );
            if( DeviceName == null )
            {
                monitor.Error( $"Command '{GetType().Name}': DeviceName must not be null." );
                return false;
            }
            if( InternalCompletion.IsCompleted )
            {
                monitor.Error( $"{GetType().Name} has already a Result. Command cannot be reused." );
                return false;
            }
            return DoCheckValidity( monitor );
        }

        /// <summary>
        /// Sets <see cref="IsLocked"/> to true.
        /// Called once the command is submitted (it has already been successfully validated).
        /// This method can be overridden to prepare the command (like cloning internal data).
        /// <para>
        /// Override should ensure that this method can safely be called multiple times.
        /// </para>
        /// </summary>
        public virtual void Lock()
        {
            _isLocked = true;
        }

        /// <summary>
        /// Helper method that raises an <see cref="InvalidOperationException"/> if <see cref="IsLocked"/> is true.
        /// </summary>
        protected void ThrowOnLocked()
        {
            if( _isLocked ) throw new InvalidOperationException( nameof( IsLocked ) );
        }

        /// <summary>
        /// Waiting for covariant return type in .Net 5: this could be public virtual.
        /// </summary>
        internal abstract ICompletionSource InternalCompletion { get; }

        /// <summary>
        /// Extension point to <see cref="CheckValidity(IActivityMonitor)"/>. Called only after basic checks successfully passed.
        /// </summary>
        /// <param name="monitor">The monitor to use.</param>
        /// <returns>True for a valid configuration, false otherwise.</returns>
        protected virtual bool DoCheckValidity( IActivityMonitor monitor ) => true;
    }
}<|MERGE_RESOLUTION|>--- conflicted
+++ resolved
@@ -15,7 +15,6 @@
     /// </summary>
     public abstract class BaseDeviceCommand
     {
-<<<<<<< HEAD
         bool _isLocked;
         private string _deviceName;
         private string? _controllerKey;
@@ -36,11 +35,6 @@
             {
                 _deviceName = String.Empty;
             }
-=======
-        private protected BaseDeviceCommand()
-        {
-            DeviceName = String.Empty;
->>>>>>> bd52841a
         }
 
         /// <summary>
