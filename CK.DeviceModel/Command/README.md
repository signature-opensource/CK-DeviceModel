--- conflicted
+++ resolved
@@ -35,19 +35,6 @@
                         BaseDeviceCommand command,
                         CancellationToken token = default );
 ```
-<<<<<<< HEAD
-These methods return `false` if the device is destroyed and cannot receive commands anymore and throw an `ArgumentException`
-if the command is null or if its `CheckValidity` method returns `false`.
-
-#### Safe vs. Unsafe
-
-By default, the `BaseDeviceCommand.DeviceName` MUST match the device's name (this is checked when the command is sent
-and may raise an `ArgumentException`),
-and the `BaseDeviceCommand.ControllerKey` must match the device's current `ControllerKey` (or the latter is null).
-
-The controller key is not checked when the command is sent but right before the command execution (this is because a previously
-sent command can change the controller key). If the controller key doesn't match, an [InvalidControllerKeyException](../Device/InvalidControllerKeyException.cs)
-=======
 These methods return `false` if the device is destroyed and cannot receive commands anymore. They throw an `ArgumentException`
 if the command is null or if its `CheckValidity` method returns `false`: command validity MUST be checked before sending it.
 
@@ -59,7 +46,6 @@
 
 The controller key is not checked when the command is sent but right before the command execution (this is because a previously
 handled command can change the controller key). If the controller key doesn't match, an [InvalidControllerKeyException](../Device/InvalidControllerKeyException.cs)
->>>>>>> a74ac721
 is set on the command completion.
 
 This (safe) behavior can be amended thanks to the SendCommand parameters or by calling the UnsafeSendCommand method.
@@ -106,8 +92,7 @@
 
 ## StoppedBehavior and ImmediateStoppedBehavior
 
-<<<<<<< HEAD
-Each Command has an overridable `StoppedBehavior` that specifies how it should be handled when the device is stopped.
+Each Command has an overridable `StoppedBehavior` and `ImmediateStoppedBehavior` that specify how it should be handled when the device is stopped.
 The [DeviceCommandStoppedBehavior](DeviceCommandStoppedBehavior.cs) enumeration describes the 8 available options.
 
 This "stopped behavior" is rather complete and should cover all needs. The default behavior is `WaitForNextStartWhenAlwaysRunningOrCancel`
@@ -116,9 +101,6 @@
 
 Another useful behavior is `RunAnyway`: all the basic commands (Destroy, Reconfigure, SetControllerKey, Start and Stop) uses this
 behavior since they must obviously do their job even if the device is stopped (the Stop does nothing when the device is already stopped).
-=======
-Each Command has an overridable `StoppedBehavior` and `ImmediateStoppedBehavior` that specify how it should be handled when the device is stopped.
-The [DeviceCommandStoppedBehavior](DeviceCommandStoppedBehavior.cs) enumeration describes the 8 available options.
+
 For "immediate" commands, [DeviceImmediateCommandStoppedBehavior](DeviceImmediateCommandStoppedBehavior.cs) there is only 3 options since
-immediate commands cannot be deferred.
->>>>>>> a74ac721
+immediate commands cannot be deferred.