--- conflicted
+++ resolved
@@ -14,15 +14,11 @@
     /// <typeparam name="TResult">The type of the command's result.</typeparam>
     public abstract class DeviceCommandWithResult<TResult> : BaseDeviceCommand, ICompletable<TResult>
     {
-<<<<<<< HEAD
+        readonly string _commandToString;
+
         /// <inheritdoc />
         private protected DeviceCommandWithResult( (string lockedName, string? lockedControllerKey)? locked = null )
             : base( locked )
-=======
-        readonly string _commandToString;
-
-        private protected DeviceCommandWithResult()
->>>>>>> bd52841a
         {
             Completion = new CompletionSource<TResult>( this );
             _commandToString = GetType().Name + '<' + typeof( TResult ).Name + '>';
